import type { FC } from 'react';
import { useState, useCallback } from 'react';
import GIF from 'gif.js';
import { vis } from '../../../public/wasm/rust';
import type { VisualizerSettingInfo } from '../../types';

type SvgViewerProps = {
  visualizerSettingInfo: VisualizerSettingInfo;
};

const SvgViewer: FC<SvgViewerProps> = ({ visualizerSettingInfo }) => {
  const [animationButtonDescription, setAnimationButtonDescription] = useState(
    'Save as Animation GIF'
  );

  const [animationButtonDisabled, setAnimationButtonDisabled] = useState(false);

  const onSavePng = useCallback(() => {
    const ret = vis(
      visualizerSettingInfo.input,
      visualizerSettingInfo.output,
      visualizerSettingInfo.turn
    );
    const svg: any = new DOMParser()
      .parseFromString(ret.svg, 'image/svg+xml')
      .getElementById('vis') as unknown as SVGSVGElement | null;
    if (svg === null) return;
    const canvas = document.createElement('canvas');
    canvas.width = svg.width.baseVal.value;
<<<<<<< HEAD
    canvas.height = svg.width.baseVal.value;
    const ctx: any = canvas.getContext('2d');
=======
    canvas.height = svg.height.baseVal.value;
    const ctx = canvas.getContext('2d') as CanvasRenderingContext2D;
>>>>>>> f583ce26
    const image = new Image();
    image.onload = function () {
      ctx.drawImage(image, 0, 0);
      const a = document.createElement('a');
      a.href = canvas.toDataURL('image/png');
      a.download = 'vis.png';
      a.click();
    };
    image.src =
      'data:image/svg+xml;charset=utf-8;base64,' +
      btoa(unescape(encodeURIComponent(ret.svg)));
  }, [
    visualizerSettingInfo.input,
    visualizerSettingInfo.output,
    visualizerSettingInfo.turn,
  ]);

  const onSaveGif = useCallback(() => {
    setAnimationButtonDisabled(true);
    const input = visualizerSettingInfo.input;
    const output = visualizerSettingInfo.output;
    const maxTurn = visualizerSettingInfo.maxTurn;
    const step = 1;
    const delay = (step * 2000) / 60;
    const gif = new GIF({
      workers: 2,
      quality: 100,
      workerScript: 'node_modules/gif.js/dist/gif.worker.js',
    });
    gif.on('progress', function (p) {
      setAnimationButtonDescription(
        String(Math.round(50 + 50 * p)).padStart(3, ' ') + '% finished'
      );
      /*
      save_gif.value =
        String(Math.round(50 + 50 * p)).padStart(3, ' ') + '% finished';
        */
    });
<<<<<<< HEAD
    function add_frame(t: any) {
=======
    function addFrame(t: number) {
>>>>>>> f583ce26
      /*
      save_gif.value =
        String(Math.round((50.0 * t) / max_turn)).padStart(3, ' ') +
        '% finished';
        */

      setAnimationButtonDescription(
        String(Math.round((50.0 * t) / maxTurn)).padStart(3, ' ') + '% finished'
      );
      const svgData = vis(input, output, t).svg;
      const svg: any = new DOMParser()
        .parseFromString(svgData, 'image/svg+xml')
        .getElementById('vis') as unknown as SVGSVGElement | null;
      if (svg === null) return;
      const canvas = document.createElement('canvas');
      canvas.width = svg.width.baseVal.value;
      canvas.height = svg.height.baseVal.value;
      const ctx = canvas.getContext('2d');
      if (ctx === null) return;
      const image = new Image();
      image.onload = function () {
        ctx.drawImage(image, 0, 0);
        if (t === maxTurn) {
          gif.addFrame(canvas, { delay: 3000 });
        } else {
          gif.addFrame(canvas, { delay: delay });
        }
        if (t < maxTurn) {
          addFrame(Math.min(t + step, maxTurn));
        } else {
          gif.on('finished', function (blob: any) {
            const a = document.createElement('a');
            a.href = URL.createObjectURL(blob);
            a.download = 'vis.gif';
            a.click();
            window.URL.revokeObjectURL(a.href);

            setAnimationButtonDescription('Save as Animation GIF');
            setAnimationButtonDisabled(false);
          });
          gif.render();
        }
      };
      image.src =
        'data:image/svg+xml;charset=utf-8;base64,' +
        btoa(unescape(encodeURIComponent(svgData)));
    }
    addFrame(0);
  }, [
    visualizerSettingInfo.input,
    visualizerSettingInfo.output,
    visualizerSettingInfo.maxTurn,
    setAnimationButtonDescription,
    setAnimationButtonDisabled,
  ]);

  return (
    <>
      <div>
        <input
          type="button"
          id="save_png"
          value="Save as PNG"
          onClick={onSavePng}
        />
        <input
          type="button"
          id="save_gif"
          value={animationButtonDescription}
          onClick={onSaveGif}
          disabled={animationButtonDisabled}
        />
      </div>
    </>
  );
};

export default SvgViewer;<|MERGE_RESOLUTION|>--- conflicted
+++ resolved
@@ -21,19 +21,14 @@
       visualizerSettingInfo.output,
       visualizerSettingInfo.turn
     );
-    const svg: any = new DOMParser()
+    const svg = new DOMParser()
       .parseFromString(ret.svg, 'image/svg+xml')
       .getElementById('vis') as unknown as SVGSVGElement | null;
     if (svg === null) return;
     const canvas = document.createElement('canvas');
     canvas.width = svg.width.baseVal.value;
-<<<<<<< HEAD
-    canvas.height = svg.width.baseVal.value;
-    const ctx: any = canvas.getContext('2d');
-=======
     canvas.height = svg.height.baseVal.value;
     const ctx = canvas.getContext('2d') as CanvasRenderingContext2D;
->>>>>>> f583ce26
     const image = new Image();
     image.onload = function () {
       ctx.drawImage(image, 0, 0);
@@ -72,11 +67,7 @@
         String(Math.round(50 + 50 * p)).padStart(3, ' ') + '% finished';
         */
     });
-<<<<<<< HEAD
-    function add_frame(t: any) {
-=======
     function addFrame(t: number) {
->>>>>>> f583ce26
       /*
       save_gif.value =
         String(Math.round((50.0 * t) / max_turn)).padStart(3, ' ') +
@@ -87,7 +78,7 @@
         String(Math.round((50.0 * t) / maxTurn)).padStart(3, ' ') + '% finished'
       );
       const svgData = vis(input, output, t).svg;
-      const svg: any = new DOMParser()
+      const svg = new DOMParser()
         .parseFromString(svgData, 'image/svg+xml')
         .getElementById('vis') as unknown as SVGSVGElement | null;
       if (svg === null) return;
@@ -102,12 +93,12 @@
         if (t === maxTurn) {
           gif.addFrame(canvas, { delay: 3000 });
         } else {
-          gif.addFrame(canvas, { delay: delay });
+          gif.addFrame(canvas, { delay });
         }
         if (t < maxTurn) {
           addFrame(Math.min(t + step, maxTurn));
         } else {
-          gif.on('finished', function (blob: any) {
+          gif.on('finished', function (blob) {
             const a = document.createElement('a');
             a.href = URL.createObjectURL(blob);
             a.download = 'vis.gif';
