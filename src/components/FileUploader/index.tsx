--- conflicted
+++ resolved
@@ -64,17 +64,7 @@
             ))}
           </select>
         </label>
-<<<<<<< HEAD
-        <input
-          type="file"
-          onChange={onFolderUpload}
-          /* @ts-expect-error なんか失敗する */
-          directory=""
-          webkitdirectory=""
-        />
-=======
         <input type="file" onChange={onFolderUpload} {...otherAtt} />
->>>>>>> f583ce26
       </p>
     </>
   );
