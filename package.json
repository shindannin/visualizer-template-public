--- conflicted
+++ resolved
@@ -23,11 +23,8 @@
     "jszip": "^3.10.1",
     "react": "^18.2.0",
     "react-dom": "^18.2.0",
-<<<<<<< HEAD
-    "typescript-plugin-css-modules": "^5.1.0"
-=======
+    "typescript-plugin-css-modules": "^5.1.0",
     "react-router-dom": "^6.26.0"
->>>>>>> f583ce26
   },
   "devDependencies": {
     "@types/eslint": "~9.6.0",
